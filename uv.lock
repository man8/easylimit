--- conflicted
+++ resolved
@@ -282,11 +282,7 @@
 
 [[package]]
 name = "easylimit"
-<<<<<<< HEAD
-version = "0.2.0"
-=======
 version = "0.3.0"
->>>>>>> e942b285
 source = { editable = "." }
 
 [package.optional-dependencies]
