--- conflicted
+++ resolved
@@ -85,7 +85,35 @@
 
 See examples for tracked usage patterns.
 
-See examples for tracking and efficiency calculations.
+```python
+# Enable call tracking with custom history window
+limiter = RateLimiter(
+    limit=2.0,
+    track_calls=True,
+    history_window_seconds=1800  # Keep 30 minutes of history
+)
+
+# Make some API calls
+for i in range(5):
+    with limiter:
+        make_api_call(f"request_{i}")
+
+# Check call statistics
+print(f"Total calls made: {limiter.call_count}")
+print(f"Calls in last 5 minutes: {limiter.calls_in_window(300)}")
+print(f"Current efficiency: {limiter.get_efficiency(60):.1f}%")
+
+# Get detailed statistics
+stats: CallStats = limiter.stats
+print(f"Average delay per call: {stats.average_delay_seconds:.3f}s")
+print(f"Maximum delay encountered: {stats.max_delay_seconds:.3f}s")
+print(f"Overall calls per second: {stats.calls_per_second_average:.2f}")
+
+# Reset tracking data
+limiter.reset_call_count()
+```
+
+See examples for additional tracking and efficiency calculations.
 
 ## API Reference
 
@@ -93,43 +121,16 @@
 
 See `src/easylimit/rate_limiter.py` for full API reference.
 
-<<<<<<< HEAD
-
-=======
 #### Static Methods
 
 - **`unlimited(track_calls: bool = False) -> RateLimiter`**
->>>>>>> e942b285
 
   Create an unlimited rate limiter that performs no rate limiting.
 
   - `track_calls`: Enable call tracking (default: False for optimal performance)
   - Returns: RateLimiter instance configured for unlimited calls
 
-<<<<<<< HEAD
-```python
-class RateLimiter:
-    def __init__(
-        self,
-        max_calls_per_second: float = 1.0,
-        track_calls: bool = False,
-        history_window_seconds: int = 3600
-    ) -> None:
-        """
-        Initialise the rate limiter.
-
-        Args:
-            max_calls_per_second: Maximum number of calls allowed per second
-            track_calls: Enable call tracking (default: False)
-            history_window_seconds: How long to keep call history for windowed queries
-
-        Raises:
-            ValueError: If max_calls_per_second is not positive
-        """
-```
-=======
   This method returns a RateLimiter instance that maintains the same API surface whilst allowing unlimited calls per second. Ideal for conditional rate limiting scenarios.
->>>>>>> e942b285
 
 #### Methods
 
